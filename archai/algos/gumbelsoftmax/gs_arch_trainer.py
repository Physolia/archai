<<<<<<< HEAD
from typing import Mapping, Optional, Union
import copy

import torch
from torch.utils.data import DataLoader
from torch import Tensor, nn, autograd
from torch.nn.modules.loss import _Loss
from torch.optim.optimizer import Optimizer
from torch.optim.lr_scheduler import _LRScheduler
import torch.nn.functional as F

from overrides import overrides

from archai.common.config import Config
from archai.nas.arch_trainer import ArchTrainer
from archai.common import utils, ml_utils
from archai.nas.model import Model
from archai.common.checkpoint import CheckPoint
from archai.common.common import logger, get_conf
from archai.algos.gumbelsoftmax.gs_op import GsOp

class GsArchTrainer(ArchTrainer):
    @overrides
    def create_optimizer(self, conf_optim:Config, params) -> Optimizer:
        # in this case we don't need to differentiate between arch_params and weights
        # as the same optimizer will update both
        arch_params = list(self.model.all_owned().param_by_kind('alphas'))
        nonarch_params = list(self.model.nonarch_params(recurse=True))
        # TODO: do we need different param groups? Check in paper if they are using different optimizers for alphas or not. 
        param_groups = [{'params': nonarch_params}, {'params': arch_params}]
        return ml_utils.create_optimizer(conf_optim, param_groups)


    @overrides
    def pre_step(self, x:Tensor, y:Tensor)->None:        
        super().pre_step(x, y)

        # TODO: is it a good idea to ensure model is in training mode here?

        conf = get_conf()
        gs_num_sample = conf['nas']['search']['gs']['num_sample']

        # for each node in a cell, get the alphas of each incoming edge
        # concatenate them all together, sample from them via GS
        # push the resulting weights to the corresponding edge ops
        # for use in their respective forward

        for _, cell in enumerate(self.model.cells):
            for _, node in enumerate(cell.dag):
                # collect all alphas for all edges in to node
                node_alphas = []
                for edge in node:
                    if hasattr(edge._op, 'PRIMITIVES') and type(edge._op) == GsOp:                        
                        node_alphas.extend(alpha for op, alpha in edge._op.ops())
                    
                # TODO: will creating a tensor from a list of tensors preserve the graph?
                node_alphas = torch.Tensor(node_alphas)
                                
                if node_alphas.nelement() > 0:
                    # sample ops via gumbel softmax
                    sample_storage = []
                    for _ in range(gs_num_sample):
                        sampled = F.gumbel_softmax(node_alphas, tau=1, hard=False, eps=1e-10, dim=-1)
                        sample_storage.append(sampled)

                    samples_summed = torch.sum(torch.stack(sample_storage, dim=0), dim=0)
                    samples = samples_summed / torch.sum(samples_summed)

                    # TODO: should we be normalizing the sampled weights?
                    # TODO: do gradients blow up as number of samples increases?

                    # send the sampled op weights to their respective edges
                    # to be used in forward
                    counter = 0    
                    for _, edge in enumerate(node):
                        if hasattr(edge._op, 'PRIMITIVES') and type(edge._op) == GsOp:
                            this_edge_sampled_weights = samples[counter:counter+len(edge._op.PRIMITIVES)]
                            edge._op.set_op_sampled_weights(this_edge_sampled_weights)
                            counter += len(edge._op.PRIMITIVES)
=======
# Copyright (c) Microsoft Corporation.
# Licensed under the MIT license.

from typing import Mapping, Optional, Union
import copy

import torch
from torch.utils.data import DataLoader
from torch import Tensor, nn, autograd
from torch.nn.modules.loss import _Loss
from torch.optim.optimizer import Optimizer
from torch.optim.lr_scheduler import _LRScheduler

from overrides import overrides

from archai.common.config import Config
from archai.nas.arch_trainer import ArchTrainer
from archai.common import utils, ml_utils
from archai.nas.model import Model
from archai.common.checkpoint import CheckPoint
from archai.common.common import logger


class GsArchTrainer(ArchTrainer):
    @overrides
    def create_optimizer(self, conf_optim:Config, params) -> Optimizer:
        # in this case we don't need to differentiate between arch_params and weights
        # as the same optimizer will update both
        arch_params = list(self.model.all_owned().param_by_kind('alphas'))
        nonarch_params = list(self.model.nonarch_params(recurse=True))
        param_groups = [{'params': nonarch_params}, {'params': arch_params}]
        return ml_utils.create_optimizer(conf_optim, param_groups)
>>>>>>> 8501080f
<|MERGE_RESOLUTION|>--- conflicted
+++ resolved
@@ -1,4 +1,6 @@
-<<<<<<< HEAD
+# Copyright (c) Microsoft Corporation.
+# Licensed under the MIT license.
+
 from typing import Mapping, Optional, Union
 import copy
 
@@ -77,38 +79,4 @@
                         if hasattr(edge._op, 'PRIMITIVES') and type(edge._op) == GsOp:
                             this_edge_sampled_weights = samples[counter:counter+len(edge._op.PRIMITIVES)]
                             edge._op.set_op_sampled_weights(this_edge_sampled_weights)
-                            counter += len(edge._op.PRIMITIVES)
-=======
-# Copyright (c) Microsoft Corporation.
-# Licensed under the MIT license.
-
-from typing import Mapping, Optional, Union
-import copy
-
-import torch
-from torch.utils.data import DataLoader
-from torch import Tensor, nn, autograd
-from torch.nn.modules.loss import _Loss
-from torch.optim.optimizer import Optimizer
-from torch.optim.lr_scheduler import _LRScheduler
-
-from overrides import overrides
-
-from archai.common.config import Config
-from archai.nas.arch_trainer import ArchTrainer
-from archai.common import utils, ml_utils
-from archai.nas.model import Model
-from archai.common.checkpoint import CheckPoint
-from archai.common.common import logger
-
-
-class GsArchTrainer(ArchTrainer):
-    @overrides
-    def create_optimizer(self, conf_optim:Config, params) -> Optimizer:
-        # in this case we don't need to differentiate between arch_params and weights
-        # as the same optimizer will update both
-        arch_params = list(self.model.all_owned().param_by_kind('alphas'))
-        nonarch_params = list(self.model.nonarch_params(recurse=True))
-        param_groups = [{'params': nonarch_params}, {'params': arch_params}]
-        return ml_utils.create_optimizer(conf_optim, param_groups)
->>>>>>> 8501080f
+                            counter += len(edge._op.PRIMITIVES)