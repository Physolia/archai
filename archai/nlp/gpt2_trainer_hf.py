import logging
import math
import os
import sys
from dataclasses import dataclass, field
from typing import Optional, Union, List

# The is_debugging() function is copied from utils because utils currently
# has torch dependencies which we need to move to ml_utils. Because this
# we cannot set CUDA_VISIBLE_DEVICES which must be before torch import.
# TODO: separate out torch dependencies from utils
if 'pydevd' in sys.modules:
    os.environ['vs_code_debugging'] = 'True'
def is_debugging()->bool:
    return 'vs_code_debugging' in os.environ and os.environ['vs_code_debugging']=='True'
if is_debugging():
    os.environ['CUDA_VISIBLE_DEVICES'] = '0'

# huggingface datasets
from datasets import load_dataset, DatasetDict, Dataset

import transformers
from transformers import (
    CONFIG_MAPPING,
    MODEL_FOR_CAUSAL_LM_MAPPING,
    AutoConfig,
    AutoModelForCausalLM,
    AutoTokenizer,
    HfArgumentParser,
    Trainer,
    default_data_collator,
    set_seed,
    GPT2TokenizerFast, GPT2Config,
    PretrainedConfig, PreTrainedModel, PreTrainedTokenizerFast, PreTrainedTokenizerBase
)
from tokenizers import ByteLevelBPETokenizer
from transformers.trainer_utils import get_last_checkpoint, is_main_process

import torch

from archai.nlp.gpt_training_args import GptTrainingArguments
from archai.nlp.data_training_arguments import DataTrainingArguments
from archai.nlp.model_arguments import ModelArguments

from archai.nlp.token_dataset import TokenConfig, TokenizerFiles
from archai.common import utils, common

logger = logging.getLogger(__name__)

"""
HF learning paramaeters (block_size==256, batch size==8) WikiText-2:
    - len(datasets['train']) == 36718 # number of examples == number of lines
    - lm_dataset['train'] == 8501 # number blocks
    - total steps: 2331
    - update steps/epoch == 1063 # number of blocks/batch size/grad_acc_steps
    - max_steps == total optimization steps == epochs * update steps/epoch == 3189
OpenAI:
    steps: 800K
    batch size: 512
    epochs: 60
    run time = 160hr on 128 TPU cores
    LR=6E-4 (GPT-3/125M, it reduces as model gets bigger)
    Train set: 26GB, 7B tokens
    Val set: 300MB, 900M tokens
"""

@dataclass
class TransformerArguments:
    n_embd:int=768
    n_layer:int=12
    n_head:int=12
    max_length:int=1024
    vocab_size:int=50257
    gpt_config_name:str=''

known_gpt_configs = {
    'gpt2_small': TransformerArguments(gpt_config_name='gpt2_small'),
    'gpt2_medium': TransformerArguments(n_embd=1024, n_head=16, n_layer=24, gpt_config_name='gpt2_medium'),
    'gpt2_large': TransformerArguments(n_embd=1280, n_head=20, n_layer=36, gpt_config_name='gpt2_large'),
    'gpt2_xl': TransformerArguments(n_embd=1600, n_head=25, n_layer=48, gpt_config_name='gpt2_xl'),
    'gpt2_distill': TransformerArguments(n_layer=6, gpt_config_name='gpt2_distill'),
    'gpt2_tiny': TransformerArguments(n_embd=2, n_head=2, n_layer=2, gpt_config_name='gpt2_tiny'),
    'gpt2_toy': TransformerArguments(n_embd=2, n_head=2, n_layer=2, vocab_size=1000, max_length=32,
                                     gpt_config_name='gpt2_toy'),
    'gpt1': TransformerArguments(vocab_size=40478, max_length=512, gpt_config_name='gpt1'),
    'aitextgen': TransformerArguments(n_embd=256, n_head=8, n_layer=8, vocab_size=5000, max_length=32,
                                      gpt_config_name='aitextgen'),
}


def get_checkpoint(output_dir:str, overwrite_output_dir:bool)->Optional[str]:
    # Detecting last checkpoint.
    last_checkpoint = None
    if os.path.isdir(output_dir) and not overwrite_output_dir:
        last_checkpoint = get_last_checkpoint(output_dir)
        if last_checkpoint is None and len(os.listdir(output_dir)) > 0:
            raise ValueError(
                f"Output directory ({output_dir}) already exists and is not empty. "
                "Use overwrite_output_dir=True"
            )
        elif last_checkpoint is not None:
            logger.info(
                f"Checkpoint detected, resuming training at {last_checkpoint}. To avoid this behavior, change "
                 "Use overwrite_output_dir=True"
            )
    return last_checkpoint

def setup_logging(local_rank:int, expdir:str):
    utils.create_logger(filepath=os.path.join(expdir, 'logs.log'))

    # Set the verbosity to info of the Transformers logger (on main process only):
    if is_main_process(local_rank):
        transformers.utils.logging.set_verbosity_info()
        transformers.utils.logging.enable_default_handler()
        transformers.utils.logging.enable_explicit_format()

def dataset_from_files(train_file:Optional[str], validation_file:Optional[str])->DatasetDict:
    data_files = {}
    if train_file is not None:
        data_files["train"] = train_file
    if validation_file is not None:
        data_files["validation"] = validation_file
    extension = (
        train_file.split(".")[-1]
        if train_file is not None
        else validation_file.split(".")[-1]
    )
    if extension == "txt":
        extension = "text"
    datasets = load_dataset(extension, data_files=data_files)

    # See more about loading any type of standard or custom dataset (from files, python dict, pandas DataFrame, etc) at
    # https://huggingface.co/docs/datasets/loading_datasets.html.

    assert isinstance(datasets, DatasetDict)
    return datasets

def dataset_from_name(dataset_name:str, dataset_config_name:Optional[str],
                      data_dir:Optional[str], validation_split_percentage:Optional[int])->DatasetDict:
    # Get the datasets: you can either provide your own CSV/JSON/TXT training and evaluation files (see below)
    # or just provide the name of one of the public datasets available on the hub at https://huggingface.co/datasets/
    # (the dataset will be downloaded automatically from the datasets Hub).
    #
    # For CSV/JSON files, this script will use the column called 'text' or the first column if no column called
    # 'text' is found. You can easily tweak this behavior (see below).
    #
    # In distributed training, the load_dataset function guarantee that only one local process can concurrently
    # download the dataset.

    # Downloading and loading a dataset from the hub.
    datasets = load_dataset(dataset_name, dataset_config_name,
                            cache_dir=data_dir)
    assert isinstance(datasets, DatasetDict)

    if "validation" not in datasets.keys():
        datasets["validation"] = load_dataset(
            dataset_name,
            dataset_config_name,
            split=f"train[:{validation_split_percentage}%]",
            cache_dir=data_dir
        )
        datasets["train"] = load_dataset(
            dataset_name,
            dataset_config_name,
            split=f"train[{validation_split_percentage}%:]",
            cache_dir=data_dir
        )

    return datasets

def model_from_pretrained(model_name_or_path:str, revision:str,
                          cache_dir:Optional[str], use_auth_token:Optional[bool])->PreTrainedModel:
    # Load pretrained model and tokenizer
    #
    # Distributed training:
    # The .from_pretrained methods guarantee that only one local process can concurrently
    # download model & vocab.

    config = AutoConfig.from_pretrained(model_name_or_path,
                cache_dir=cache_dir, revision=revision, use_auth_token=use_auth_token)
    model = AutoModelForCausalLM.from_pretrained(
        model_name_or_path,
        from_tf=bool(".ckpt" in model_name_or_path),
        config=config,
        cache_dir=cache_dir,
        revision=revision,
        use_auth_token=use_auth_token,
    )
    return model

def model_from_config(model_config:PretrainedConfig)->PreTrainedModel:
    return AutoModelForCausalLM.from_config(model_config)

def tokenizer_from_pretrained(model_name_or_path:str, revision:str, use_fast:bool,
                          cache_dir:Optional[str], use_auth_token:Optional[bool])->PreTrainedTokenizerBase:
    return AutoTokenizer.from_pretrained(model_name_or_path,
        cache_dir=cache_dir, revision=revision,
        use_auth_token=use_auth_token, use_fast=use_fast)

def create_lm_datasets(datasets:DatasetDict, tokenizer:PreTrainedTokenizerBase,
                       preprocessing_num_workers:Optional[int], overwrite_cache:bool,
                       block_size:Optional[int])->DatasetDict:
    # Preprocessing the datasets.
    # First we tokenize all the texts.
    # we assume that train/test split has same column names
    split = "train" if "train" in datasets else "test" if "test" in datasets else ""
    assert split != "", "dataset doesn't contain known split of train or test"
    column_names = datasets[split].column_names
    text_column_name = "text" if "text" in column_names else column_names[0]

    # bind function to column name
    def tokenize_function(examples):
        return tokenizer(examples[text_column_name])

    tokenized_datasets = datasets.map(
        tokenize_function,
        batched=True,
        num_proc=preprocessing_num_workers,
        remove_columns=column_names,
        load_from_cache_file=not overwrite_cache,
    )

    if block_size is None:
        block_size = tokenizer.model_max_length
        if block_size > 1024:
            logger.warn(
                f"The tokenizer picked seems to have a very large `model_max_length` ({tokenizer.model_max_length}). "
                "Picking 1024 instead. You can change that default value by passing --block_size xxx."
            )
            block_size = 1024
    else:
        if block_size > tokenizer.model_max_length:
            logger.warn(
                f"The block_size passed ({block_size}) is larger than the maximum length for the model"
                f"({tokenizer.model_max_length}). Using block_size={tokenizer.model_max_length}."
            )
        block_size = min(block_size, tokenizer.model_max_length)

    # Main data processing function that will concatenate all texts from our dataset and generate chunks of block_size.
    def group_texts(examples):
        # Concatenate all texts.
        concatenated_examples = {k: sum(examples[k], []) for k in examples.keys()}
        total_length = len(concatenated_examples['input_ids']) # list(examples.keys())[0]
        # We drop the small remainder, we could add padding if the model supported it instead of this drop, you can
        # customize this part to your needs.
        total_length = (total_length // block_size) * block_size
        # Split by chunks of max_len.
        result = {
            k: [t[i : i + block_size] for i in range(0, total_length, block_size)]
            for k, t in concatenated_examples.items()
        }
        result["labels"] = result["input_ids"].copy()
        return result

    # Note that with `batched=True`, this map processes 1,000 texts together, so group_texts throws away a remainder
    # for each of those groups of 1,000 texts. You can adjust that batch_size here but a higher value might be slower
    # to preprocess.
    #
    # To speed up this part, we use multiprocessing. See the documentation of the map method for more information:
    # https://huggingface.co/docs/datasets/package_reference/main_classes.html#datasets.Dataset.map
    lm_datasets = tokenized_datasets.map(
        group_texts,
        batched=True,
        num_proc=preprocessing_num_workers,
        load_from_cache_file=not overwrite_cache,
    )

    return lm_datasets

def get_datasets(data_args:DataTrainingArguments)->DatasetDict:
    if data_args.dataset_name is not None:
        datasets = dataset_from_name(data_args.dataset_name,
                                     data_args.dataset_config_name, data_args.data_dir,
                                     data_args.validation_split_percentage)
    elif data_args.train_file is not None:
        datasets = dataset_from_files(data_args.train_file, data_args.validation_file)
    else:
        raise ValueError('Either dataset_name or train_file must be provided')

    assert isinstance(datasets, DatasetDict)
    return datasets

def load_tokenizer(model_args:ModelArguments)->PreTrainedTokenizerBase:
    tokenizer_name_or_path = model_args.tokenizer_name_or_path or model_args.model_name_or_path
    assert tokenizer_name_or_path
    tokenizer = tokenizer_from_pretrained(tokenizer_name_or_path,
        model_args.model_revision, model_args.use_fast_tokenizer,
        model_args.cache_dir,
        True if model_args.use_auth_token else None)
    return tokenizer

def create_tokenizer(tokenizer_files:TokenizerFiles, token_config: TokenConfig, max_length:int)->PreTrainedTokenizerFast:
    tokenizer = GPT2TokenizerFast(vocab_file=tokenizer_files.vocab_file,
                              merges_file=tokenizer_files.merges_file,
                              model_max_length=max_length,
                              eos_token=token_config.eos_token,
                              bos_token=token_config.bos_token,
                              unk_token=token_config.unk_token,
                              pad_token=token_config.pad_token)

    # TODO: below shouldn't be required: https://github.com/huggingface/transformers/issues/664
    #tokenizer.padding_side = "left"
    return tokenizer

def create_model(model_args:ModelArguments, input_embedding_size:int,
                 model_config:Optional[PretrainedConfig]=None)->PreTrainedModel:
    if model_args.model_name_or_path:
        model = model_from_pretrained(model_args.model_name_or_path,
                              model_args.model_revision,
                              model_args.cache_dir,
                              True if model_args.use_auth_token else None)
    elif model_config:
        model = model_from_config(model_config)
    else:
        raise ValueError('Either config_name or model_name_or_path or model_config must be provided')
    # if vocab size is not same as input token embedding size then resize input embedding
    model.resize_token_embeddings(input_embedding_size)

    return model

def train_model(checkpoint:Optional[str], trainer:Trainer,
               model_args:ModelArguments):

    if checkpoint is None and model_args.model_name_or_path is not None and \
            os.path.isdir(model_args.model_name_or_path):
        checkpoint = model_args.model_name_or_path

    train_result = trainer.train(resume_from_checkpoint=checkpoint)
    trainer.save_model()  # Saves the tokenizer too for easy upload

    metrics = train_result.metrics

    trainer.log_metrics("train", metrics)
    trainer.save_metrics("train", metrics)
    trainer.save_state()


def evaluate_model(lm_datasets, trainer:Trainer):
    eval_dataset = lm_datasets['test'] if 'test' in lm_datasets else None # if none then use val set
    eval_output = trainer.evaluate(eval_dataset=eval_dataset)

    if 'perplexity' not in eval_output:
        perplexity = math.exp(eval_output["eval_loss"])
        eval_output["perplexity"] = perplexity

    trainer.log_metrics("eval", eval_output)
    trainer.save_metrics("eval", eval_output)

    return eval_output

def train_tokenizer(dataset:Dataset, token_config: TokenConfig,
                    vocab_size: int, save_dir: str, save_prefix='tokenizer',
                    dropout: float = None, min_frequency: int = 0, show_progress=False,
                    added_tokens: List[str] = []) -> TokenizerFiles:

    tokenizer_out_files = TokenizerFiles(vocab_file=os.path.join(save_dir, save_prefix + '-vocab.json'),
                            merges_file=os.path.join(save_dir, save_prefix + '-merges.txt'))
    if utils.is_debugging() and os.path.exists(tokenizer_out_files.vocab_file) \
            and os.path.exists(tokenizer_out_files.merges_file):
        return tokenizer_out_files

    # TODO: remove dropout
    tokenizer = ByteLevelBPETokenizer(dropout=dropout, add_prefix_space=token_config.add_prefix_space)

    def batch_iterator(batch_size=1000):
        for i in range(0, len(dataset), batch_size):
            yield dataset[i : i + batch_size]["text"]

    tokenizer.train_from_iterator(batch_iterator(),
        vocab_size=vocab_size-len(added_tokens), # original GPT2: 50257
        show_progress=show_progress,
        min_frequency=min_frequency,
        # for GPT2, pad token is not used: https://github.com/huggingface/transformers/issues/2630
        special_tokens=[token_config.bos_token, token_config.eos_token, token_config.unk_token])

    tokenizer.add_tokens(added_tokens)

    # generates save_prefix-vocab.json and save_prefix-merges.txt
    tokenizer.save_model(save_dir, save_prefix)

    return tokenizer_out_files

def create_model_config(transformer_args:TransformerArguments,
        dropout=0.0, bos_token_id=0, eos_token_id=0)->PretrainedConfig:
    config = GPT2Config(vocab_size=transformer_args.vocab_size,
                        # n_ctx is dimensionality of the causal mask (usually same as n_positions).
                        n_ctx=transformer_args.max_length, n_positions=transformer_args.max_length,
                        n_embd=transformer_args.n_embd, n_layer=transformer_args.n_layer, n_head=transformer_args.n_head,
                        bos_token_id=bos_token_id, eos_token_id=eos_token_id,
                        resid_pdrop=dropout, embd_pdrop=dropout,
                        attn_pdrop=dropout, summary_first_dropout=dropout
                        )
    return config

def get_logdir(outdir:str) -> str:
    import socket
    from datetime import datetime

    current_time = datetime.now().strftime("%b%d_%H-%M-%S")
    return os.path.join(outdir, current_time + "_" + socket.gethostname())

def main():
    # See all possible arguments in src/transformers/training_args.py
    # or by passing the --help flag to this script.
    # We now keep distinct sets of args, for a cleaner separation of concerns.

    parser = HfArgumentParser((ModelArguments, DataTrainingArguments, GptTrainingArguments, TransformerArguments),
                              description='GPT2 trainer')

    model_args, data_args, training_args, transformer_args = parser.parse_args_into_dataclasses()

    # create dataset and output dirs
    pt_data_dir, pt_output_dir = common.pt_dirs()
    data_args.data_dir = data_args.data_dir or pt_data_dir or common.default_dataroot()
<<<<<<< HEAD
    data_args.data_dir = utils.full_path(os.path.join(data_args.data_dir,
                                                      'textpred', 'huggingface', 'datasets'))
=======
    data_args.data_dir = utils.full_path(os.path.join(data_args.data_dir, 'textpred', 'huggingface', 'datasets'))
>>>>>>> 09ab3012
    training_args.output_dir =  utils.full_path(pt_output_dir or \
                    os.path.join(training_args.output_dir or '~/logdir', training_args.experiment_name)
                , create=True)
    training_args.logging_dir = get_logdir(training_args.output_dir) if training_args.logging_dir is None else training_args.logging_dir
    training_args.toy = utils.is_debugging() if training_args.toy is None else training_args.toy

    if transformer_args.gpt_config_name:
        transformer_args = known_gpt_configs[transformer_args.gpt_config_name]

    gpu_mem = torch.cuda.get_device_properties(0).total_memory / 1.0e9
    gb3_blocks = int(gpu_mem/4) # 3gb blocks

    # if not specified, overrite is False if not toy mode
    training_args.overwrite_output_dir = training_args.overwrite_output_dir if \
        training_args.overwrite_output_dir is not None else training_args.toy
    if training_args.toy:
        # adjust for current GPU RAM on dev machine for batch size = 4
        transformer_args.max_length = min(256*gb3_blocks, transformer_args.max_length)
    if training_args.num_train_epochs == -1.0:
        training_args.num_train_epochs = 1.0 if training_args.toy else 8.0

    data_args.dataset_name = data_args.dataset_name if data_args.dataset_name is not None else 'wikitext'
    if data_args.dataset_name == 'wikitext' and data_args.dataset_config_name is None:
        data_args.dataset_config_name = 'wikitext-2-raw-v1' if training_args.toy else 'wikitext-103-raw-v1'

    setup_logging(training_args.local_rank, training_args.output_dir)
    logging.info(f'toy={training_args.toy}, fp16={training_args.fp16}')
    logging.info(f'gpt_config_name={transformer_args.gpt_config_name}, n_embd={transformer_args.n_embd}, n_layer={transformer_args.n_layer}, n_embd={transformer_args.n_embd}, n_head={transformer_args.n_head}, max_length={transformer_args.max_length}, vocab_size={transformer_args.vocab_size}')
    logging.info(f'num_steps={training_args.max_steps}, epochs={training_args.num_train_epochs}')
    logging.info(f'n_gpus={training_args.n_gpu}, parallel_mode={training_args.parallel_mode}, device={training_args.device}, seed={training_args.seed}')
    logging.info(f'dataset={data_args.dataset_name}, dataset_config_name={data_args.dataset_config_name}, datadir="{data_args.data_dir}"')
    logging.info(f'expdir="{training_args.output_dir}"')
    logging.info(f'train_batch_size={training_args.per_device_train_batch_size}, fp16="{training_args.fp16}"')
    logging.info('')
    logging.info('')

    logger.info("transformer_args %s", transformer_args)
    logger.info("training_args %s", training_args)
    logger.info("data_args %s", data_args)
    logger.info("model_args %s", model_args)
    logging.info('')
    logging.info('')


    # Log on each process the small summary:
    logger.warning(
        f"Process rank: {training_args.local_rank}, device: {training_args.device}, n_gpu: {training_args.n_gpu}"
        + f"distributed training: {bool(training_args.local_rank != -1)}, 16-bits training: {training_args.fp16}"
    )

    # Set seed before initializing model.
    set_seed(training_args.seed)

    datasets = get_datasets(data_args)

    token_config = TokenConfig()
    logger.info("*** Start Training Tokenizer***")
    tokenizer_files = train_tokenizer(datasets["train"], token_config,
        show_progress=not training_args.disable_tqdm,
        vocab_size=transformer_args.vocab_size, save_dir=training_args.output_dir)
    logger.info("*** End Training Tokenizer***")
    tokenizer = create_tokenizer(tokenizer_files, token_config, transformer_args.max_length)
    #tokenizer = load_tokenizer(model_args)

    lm_datasets = create_lm_datasets(datasets, tokenizer,
                                     data_args.preprocessing_num_workers,
                                     data_args.overwrite_cache, data_args.block_size)

    model_config = create_model_config(transformer_args)
    model = create_model(model_args, len(tokenizer), model_config=model_config)

    # Initialize our Trainer
    trainer = Trainer(
        model=model,
        args=training_args,
        train_dataset=lm_datasets["train"] if training_args.do_train else None,
        eval_dataset=lm_datasets["validation"] if training_args.do_eval else None,
        tokenizer=tokenizer,
        # Data collator will default to DataCollatorWithPadding, so we change it.
        data_collator=default_data_collator,
    )

    if training_args.do_train:
        last_checkpoint = get_checkpoint(training_args.output_dir, training_args.overwrite_output_dir) if training_args.do_train else None

        logger.info("*** Training ***")
        train_model(last_checkpoint, trainer, model_args)
    if training_args.do_test:
        logger.info("*** Evaluate ***")
        evaluate_model(lm_datasets, trainer)

if __name__ == "__main__":
    main()<|MERGE_RESOLUTION|>--- conflicted
+++ resolved
@@ -412,12 +412,8 @@
     # create dataset and output dirs
     pt_data_dir, pt_output_dir = common.pt_dirs()
     data_args.data_dir = data_args.data_dir or pt_data_dir or common.default_dataroot()
-<<<<<<< HEAD
     data_args.data_dir = utils.full_path(os.path.join(data_args.data_dir,
                                                       'textpred', 'huggingface', 'datasets'))
-=======
-    data_args.data_dir = utils.full_path(os.path.join(data_args.data_dir, 'textpred', 'huggingface', 'datasets'))
->>>>>>> 09ab3012
     training_args.output_dir =  utils.full_path(pt_output_dir or \
                     os.path.join(training_args.output_dir or '~/logdir', training_args.experiment_name)
                 , create=True)
