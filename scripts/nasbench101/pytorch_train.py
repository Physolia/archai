import logging

from archai.algos.nasbench101.nasbench101_dataset import Nasbench101Dataset
from archai.algos.nasbench101 import model_builder
from archai import cifar10_models
from archai.common.trainer import Trainer
from archai.common.config import Config
from archai.common.common import common_init
from archai.datasets import data
from archai.algos.nasbench101.nasbench101_dataset import Nasbench101Dataset


def main():
<<<<<<< HEAD
    conf = common_init(config_filepath='confs/algos/nasbench101.yaml')
    conf_eval = conf['nas']['eval']
    conf_loader = conf_eval['loader']
    conf_trainer = conf_eval['trainer']
=======
    #6, 7, 9, 10, 16

    #model = model_builder.build(model_builder.EXAMPLE_DESC_MATRIX, model_builder.EXAMPLE_VERTEX_OPS)
    nsds= Nasbench101Dataset('~/dataroot/nasbench_ds/nasbench101_sample.tfrecord.pkl')
    for i in range(len(nsds)):
        conf = common_init(config_filepath='confs/algos/nasbench101.yaml')
        conf_eval = conf['nas']['eval']
        conf_loader = conf_eval['loader']
        conf_trainer = conf_eval['trainer']
>>>>>>> 38e126c0

        params = nsds[i]['trainable_parameters']
        if params < 1e6 or params > 8e6:
            continue
        print('selected:',i,params)
        model = nsds.create_model(i) # 401277 is same model as example

        train_dl, _, test_dl = data.get_data(conf_loader)

        trainer = Trainer(conf_trainer, model)
        trainer.fit(train_dl, test_dl)

if __name__ == '__main__':
    main()<|MERGE_RESOLUTION|>--- conflicted
+++ resolved
@@ -1,43 +1,36 @@
-import logging
-
-from archai.algos.nasbench101.nasbench101_dataset import Nasbench101Dataset
-from archai.algos.nasbench101 import model_builder
-from archai import cifar10_models
-from archai.common.trainer import Trainer
-from archai.common.config import Config
-from archai.common.common import common_init
-from archai.datasets import data
-from archai.algos.nasbench101.nasbench101_dataset import Nasbench101Dataset
-
-
-def main():
-<<<<<<< HEAD
-    conf = common_init(config_filepath='confs/algos/nasbench101.yaml')
-    conf_eval = conf['nas']['eval']
-    conf_loader = conf_eval['loader']
-    conf_trainer = conf_eval['trainer']
-=======
-    #6, 7, 9, 10, 16
-
-    #model = model_builder.build(model_builder.EXAMPLE_DESC_MATRIX, model_builder.EXAMPLE_VERTEX_OPS)
-    nsds= Nasbench101Dataset('~/dataroot/nasbench_ds/nasbench101_sample.tfrecord.pkl')
-    for i in range(len(nsds)):
-        conf = common_init(config_filepath='confs/algos/nasbench101.yaml')
-        conf_eval = conf['nas']['eval']
-        conf_loader = conf_eval['loader']
-        conf_trainer = conf_eval['trainer']
->>>>>>> 38e126c0
-
-        params = nsds[i]['trainable_parameters']
-        if params < 1e6 or params > 8e6:
-            continue
-        print('selected:',i,params)
-        model = nsds.create_model(i) # 401277 is same model as example
-
-        train_dl, _, test_dl = data.get_data(conf_loader)
-
-        trainer = Trainer(conf_trainer, model)
-        trainer.fit(train_dl, test_dl)
-
-if __name__ == '__main__':
+import logging
+
+from archai.algos.nasbench101.nasbench101_dataset import Nasbench101Dataset
+from archai.algos.nasbench101 import model_builder
+from archai import cifar10_models
+from archai.common.trainer import Trainer
+from archai.common.config import Config
+from archai.common.common import common_init
+from archai.datasets import data
+from archai.algos.nasbench101.nasbench101_dataset import Nasbench101Dataset
+
+
+def main():
+    #6, 7, 9, 10, 16
+
+    #model = model_builder.build(model_builder.EXAMPLE_DESC_MATRIX, model_builder.EXAMPLE_VERTEX_OPS)
+    nsds= Nasbench101Dataset('~/dataroot/nasbench_ds/nasbench101_sample.tfrecord.pkl')
+    for i in range(len(nsds)):
+        conf = common_init(config_filepath='confs/algos/nasbench101.yaml')
+        conf_eval = conf['nas']['eval']
+        conf_loader = conf_eval['loader']
+        conf_trainer = conf_eval['trainer']
+
+        params = nsds[i]['trainable_parameters']
+        if params < 1e6 or params > 8e6:
+            continue
+        print('selected:',i,params)
+        model = nsds.create_model(i) # 401277 is same model as example
+
+        train_dl, _, test_dl = data.get_data(conf_loader)
+
+        trainer = Trainer(conf_trainer, model)
+        trainer.fit(train_dl, test_dl)
+
+if __name__ == '__main__':
     main()