--- conflicted
+++ resolved
@@ -14,11 +14,7 @@
     'requests', 'seaborn', 'h5py', 'rarfile',
     'gorilla', 'pyyaml', 'overrides', 'runstats', 'psutil', 'statopt',
     'pyunpack', 'patool', 'ray>=1.0.0', 'Send2Trash',
-<<<<<<< HEAD
-    'transformers>=4.16.2', 'pytorch_lightning', 'tokenizers>>=0.10.3', 'datasets',
-=======
-    'transformers>=4.15.0', 'pytorch_lightning', 'tokenizers>=0.10.3', 'datasets',
->>>>>>> 4beafea4
+    'transformers>=4.16.2', 'pytorch_lightning', 'tokenizers>=0.10.3', 'datasets',
     'onnx', 'onnxruntime', 'coloredlogs', 'sympy',
     'ftfy', # needed for text scoring, fixes text for you
     # nvidia transformer-xl
